/*
 * Licensed to the Apache Software Foundation (ASF) under one or more
 * contributor license agreements.  See the NOTICE file distributed with
 * this work for additional information regarding copyright ownership.
 * The ASF licenses this file to You under the Apache License, Version 2.0
 * (the "License"); you may not use this file except in compliance with
 * the License.  You may obtain a copy of the License at
 *
 *    http://www.apache.org/licenses/LICENSE-2.0
 *
 * Unless required by applicable law or agreed to in writing, software
 * distributed under the License is distributed on an "AS IS" BASIS,
 * WITHOUT WARRANTIES OR CONDITIONS OF ANY KIND, either express or implied.
 * See the License for the specific language governing permissions and
 * limitations under the License.
 */

package org.apache.spark.sql.catalyst.analysis

import java.util.Locale
import javax.annotation.concurrent.GuardedBy

import scala.collection.mutable
import scala.language.existentials
import scala.reflect.ClassTag
import scala.util.{Failure, Success, Try}

import org.apache.spark.sql.AnalysisException
import org.apache.spark.sql.catalyst.FunctionIdentifier
import org.apache.spark.sql.catalyst.analysis.FunctionRegistry.FunctionBuilder
import org.apache.spark.sql.catalyst.expressions._
import org.apache.spark.sql.catalyst.expressions.aggregate._
import org.apache.spark.sql.catalyst.expressions.xml._
import org.apache.spark.sql.types._


/**
 * A catalog for looking up user defined functions, used by an [[Analyzer]].
 *
 * Note:
 *   1) The implementation should be thread-safe to allow concurrent access.
 *   2) the database name is always case-sensitive here, callers are responsible to
 *      format the database name w.r.t. case-sensitive config.
 */
trait FunctionRegistry {

  final def registerFunction(name: FunctionIdentifier, builder: FunctionBuilder): Unit = {
    val info = new ExpressionInfo(
      builder.getClass.getCanonicalName, name.database.orNull, name.funcName)
    registerFunction(name, info, builder)
  }

  def registerFunction(
    name: FunctionIdentifier,
    info: ExpressionInfo,
    builder: FunctionBuilder): Unit

  /* Create or replace a temporary function. */
  final def createOrReplaceTempFunction(name: String, builder: FunctionBuilder): Unit = {
    registerFunction(
      FunctionIdentifier(name),
      builder)
  }

  @throws[AnalysisException]("If function does not exist")
  def lookupFunction(name: FunctionIdentifier, children: Seq[Expression]): Expression

  /* List all of the registered function names. */
  def listFunction(): Seq[FunctionIdentifier]

  /* Get the class of the registered function by specified name. */
  def lookupFunction(name: FunctionIdentifier): Option[ExpressionInfo]

  /* Get the builder of the registered function by specified name. */
  def lookupFunctionBuilder(name: FunctionIdentifier): Option[FunctionBuilder]

  /** Drop a function and return whether the function existed. */
  def dropFunction(name: FunctionIdentifier): Boolean

  /** Checks if a function with a given name exists. */
  def functionExists(name: FunctionIdentifier): Boolean = lookupFunction(name).isDefined

  /** Clear all registered functions. */
  def clear(): Unit

  /** Create a copy of this registry with identical functions as this registry. */
  override def clone(): FunctionRegistry = throw new CloneNotSupportedException()
}

class SimpleFunctionRegistry extends FunctionRegistry {

  @GuardedBy("this")
  private val functionBuilders =
    new mutable.HashMap[FunctionIdentifier, (ExpressionInfo, FunctionBuilder)]

  // Resolution of the function name is always case insensitive, but the database name
  // depends on the caller
  private def normalizeFuncName(name: FunctionIdentifier): FunctionIdentifier = {
    FunctionIdentifier(name.funcName.toLowerCase(Locale.ROOT), name.database)
  }

  override def registerFunction(
      name: FunctionIdentifier,
      info: ExpressionInfo,
      builder: FunctionBuilder): Unit = synchronized {
    functionBuilders.put(normalizeFuncName(name), (info, builder))
  }

  override def lookupFunction(name: FunctionIdentifier, children: Seq[Expression]): Expression = {
    val func = synchronized {
      functionBuilders.get(normalizeFuncName(name)).map(_._2).getOrElse {
        throw new AnalysisException(s"undefined function $name")
      }
    }
    func(children)
  }

  override def listFunction(): Seq[FunctionIdentifier] = synchronized {
    functionBuilders.iterator.map(_._1).toList
  }

  override def lookupFunction(name: FunctionIdentifier): Option[ExpressionInfo] = synchronized {
    functionBuilders.get(normalizeFuncName(name)).map(_._1)
  }

  override def lookupFunctionBuilder(
      name: FunctionIdentifier): Option[FunctionBuilder] = synchronized {
    functionBuilders.get(normalizeFuncName(name)).map(_._2)
  }

  override def dropFunction(name: FunctionIdentifier): Boolean = synchronized {
    functionBuilders.remove(normalizeFuncName(name)).isDefined
  }

  override def clear(): Unit = synchronized {
    functionBuilders.clear()
  }

  override def clone(): SimpleFunctionRegistry = synchronized {
    val registry = new SimpleFunctionRegistry
    functionBuilders.iterator.foreach { case (name, (info, builder)) =>
      registry.registerFunction(name, info, builder)
    }
    registry
  }
}

/**
 * A trivial catalog that returns an error when a function is requested. Used for testing when all
 * functions are already filled in and the analyzer needs only to resolve attribute references.
 */
object EmptyFunctionRegistry extends FunctionRegistry {
  override def registerFunction(
      name: FunctionIdentifier, info: ExpressionInfo, builder: FunctionBuilder): Unit = {
    throw new UnsupportedOperationException
  }

  override def lookupFunction(name: FunctionIdentifier, children: Seq[Expression]): Expression = {
    throw new UnsupportedOperationException
  }

  override def listFunction(): Seq[FunctionIdentifier] = {
    throw new UnsupportedOperationException
  }

  override def lookupFunction(name: FunctionIdentifier): Option[ExpressionInfo] = {
    throw new UnsupportedOperationException
  }

  override def lookupFunctionBuilder(name: FunctionIdentifier): Option[FunctionBuilder] = {
    throw new UnsupportedOperationException
  }

  override def dropFunction(name: FunctionIdentifier): Boolean = {
    throw new UnsupportedOperationException
  }

  override def clear(): Unit = {
    throw new UnsupportedOperationException
  }

  override def clone(): FunctionRegistry = this
}


object FunctionRegistry {

  type FunctionBuilder = Seq[Expression] => Expression

  // Note: Whenever we add a new entry here, make sure we also update ExpressionToSQLSuite
  val expressions: Map[String, (ExpressionInfo, FunctionBuilder)] = Map(
    // misc non-aggregate functions
    expression[Abs]("abs"),
    expression[Coalesce]("coalesce"),
    expression[Explode]("explode"),
    expressionGeneratorOuter[Explode]("explode_outer"),
    expression[Greatest]("greatest"),
    expression[If]("if"),
    expression[Inline]("inline"),
    expressionGeneratorOuter[Inline]("inline_outer"),
    expression[IsNaN]("isnan"),
    expression[IfNull]("ifnull"),
    expression[IsNull]("isnull"),
    expression[IsNotNull]("isnotnull"),
    expression[Least]("least"),
    expression[NaNvl]("nanvl"),
    expression[NullIf]("nullif"),
    expression[Nvl]("nvl"),
    expression[Nvl2]("nvl2"),
    expression[PosExplode]("posexplode"),
    expressionGeneratorOuter[PosExplode]("posexplode_outer"),
    expression[Rand]("rand"),
    expression[Randn]("randn"),
    expression[Stack]("stack"),
    expression[CaseWhen]("when"),

    // math functions
    expression[Acos]("acos"),
    expression[Asin]("asin"),
    expression[Atan]("atan"),
    expression[Atan2]("atan2"),
    expression[Bin]("bin"),
    expression[BRound]("bround"),
    expression[Cbrt]("cbrt"),
    expression[Ceil]("ceil"),
    expression[Ceil]("ceiling"),
    expression[Cos]("cos"),
    expression[Cosh]("cosh"),
    expression[Conv]("conv"),
    expression[ToDegrees]("degrees"),
    expression[EulerNumber]("e"),
    expression[Exp]("exp"),
    expression[Expm1]("expm1"),
    expression[Floor]("floor"),
    expression[Factorial]("factorial"),
    expression[Hex]("hex"),
    expression[Hypot]("hypot"),
    expression[Logarithm]("log"),
    expression[Log10]("log10"),
    expression[Log1p]("log1p"),
    expression[Log2]("log2"),
    expression[Log]("ln"),
    expression[Remainder]("mod"),
    expression[UnaryMinus]("negative"),
    expression[Pi]("pi"),
    expression[Pmod]("pmod"),
    expression[UnaryPositive]("positive"),
    expression[Pow]("pow"),
    expression[Pow]("power"),
    expression[ToRadians]("radians"),
    expression[Rint]("rint"),
    expression[Round]("round"),
    expression[ShiftLeft]("shiftleft"),
    expression[ShiftRight]("shiftright"),
    expression[ShiftRightUnsigned]("shiftrightunsigned"),
    expression[Signum]("sign"),
    expression[Signum]("signum"),
    expression[Sin]("sin"),
    expression[Sinh]("sinh"),
    expression[StringToMap]("str_to_map"),
    expression[Sqrt]("sqrt"),
    expression[Tan]("tan"),
    expression[Cot]("cot"),
    expression[Tanh]("tanh"),

    expression[Add]("+"),
    expression[Subtract]("-"),
    expression[Multiply]("*"),
    expression[Divide]("/"),
    expression[Remainder]("%"),

    // aggregate functions
    expression[HyperLogLogPlusPlus]("approx_count_distinct"),
    expression[Average]("avg"),
    expression[Corr]("corr"),
    expression[Count]("count"),
    expression[CovPopulation]("covar_pop"),
    expression[CovSample]("covar_samp"),
    expression[First]("first"),
    expression[First]("first_value"),
    expression[Kurtosis]("kurtosis"),
    expression[Last]("last"),
    expression[Last]("last_value"),
    expression[Max]("max"),
    expression[Average]("mean"),
    expression[Min]("min"),
    expression[Percentile]("percentile"),
    expression[Skewness]("skewness"),
    expression[ApproximatePercentile]("percentile_approx"),
    expression[ApproximatePercentile]("approx_percentile"),
    expression[StddevSamp]("std"),
    expression[StddevSamp]("stddev"),
    expression[StddevPop]("stddev_pop"),
    expression[StddevSamp]("stddev_samp"),
    expression[Sum]("sum"),
    expression[VarianceSamp]("variance"),
    expression[VariancePop]("var_pop"),
    expression[VarianceSamp]("var_samp"),
    expression[CollectList]("collect_list"),
    expression[CollectSet]("collect_set"),
    expression[CountMinSketchAgg]("count_min_sketch"),
    expression[RegrCount]("regr_count"),
    expression[RegrSXX]("regr_sxx"),
    expression[RegrSYY]("regr_syy"),
    expression[RegrAvgX]("regr_avgx"),
    expression[RegrAvgY]("regr_avgy"),
    expression[RegrSXY]("regr_sxy"),
    expression[RegrSlope]("regr_slope"),
    expression[RegrR2]("regr_r2"),
    expression[RegrIntercept]("regr_intercept"),

    // string functions
    expression[Ascii]("ascii"),
    expression[Chr]("char"),
    expression[Chr]("chr"),
    expression[Base64]("base64"),
    expression[BitLength]("bit_length"),
    expression[Length]("char_length"),
    expression[Length]("character_length"),
    expression[ConcatWs]("concat_ws"),
    expression[Decode]("decode"),
    expression[Elt]("elt"),
    expression[Encode]("encode"),
    expression[FindInSet]("find_in_set"),
    expression[FormatNumber]("format_number"),
    expression[FormatString]("format_string"),
    expression[GetJsonObject]("get_json_object"),
    expression[InitCap]("initcap"),
    expression[StringInstr]("instr"),
    expression[Lower]("lcase"),
    expression[Length]("length"),
    expression[Levenshtein]("levenshtein"),
    expression[Like]("like"),
    expression[Lower]("lower"),
    expression[OctetLength]("octet_length"),
    expression[StringLocate]("locate"),
    expression[StringLPad]("lpad"),
    expression[StringTrimLeft]("ltrim"),
    expression[JsonTuple]("json_tuple"),
    expression[ParseUrl]("parse_url"),
    expression[StringLocate]("position"),
    expression[FormatString]("printf"),
    expression[RegExpExtract]("regexp_extract"),
    expression[RegExpReplace]("regexp_replace"),
    expression[StringRepeat]("repeat"),
    expression[StringReplace]("replace"),
    expression[RLike]("rlike"),
    expression[StringRPad]("rpad"),
    expression[StringTrimRight]("rtrim"),
    expression[Sentences]("sentences"),
    expression[SoundEx]("soundex"),
    expression[StringSpace]("space"),
    expression[StringSplit]("split"),
    expression[Substring]("substr"),
    expression[Substring]("substring"),
    expression[Left]("left"),
    expression[Right]("right"),
    expression[SubstringIndex]("substring_index"),
    expression[StringTranslate]("translate"),
    expression[StringTrim]("trim"),
    expression[Upper]("ucase"),
    expression[UnBase64]("unbase64"),
    expression[Unhex]("unhex"),
    expression[Upper]("upper"),
    expression[XPathList]("xpath"),
    expression[XPathBoolean]("xpath_boolean"),
    expression[XPathDouble]("xpath_double"),
    expression[XPathDouble]("xpath_number"),
    expression[XPathFloat]("xpath_float"),
    expression[XPathInt]("xpath_int"),
    expression[XPathLong]("xpath_long"),
    expression[XPathShort]("xpath_short"),
    expression[XPathString]("xpath_string"),

    // datetime functions
    expression[AddMonths]("add_months"),
    expression[CurrentDate]("current_date"),
    expression[CurrentTimestamp]("current_timestamp"),
    expression[DateDiff]("datediff"),
    expression[DateAdd]("date_add"),
    expression[DateFormatClass]("date_format"),
    expression[DateSub]("date_sub"),
    expression[DayOfMonth]("day"),
    expression[DayOfYear]("dayofyear"),
    expression[DayOfMonth]("dayofmonth"),
    expression[FromUnixTime]("from_unixtime"),
    expression[FromUTCTimestamp]("from_utc_timestamp"),
    expression[Hour]("hour"),
    expression[LastDay]("last_day"),
    expression[Minute]("minute"),
    expression[Month]("month"),
    expression[MonthsBetween]("months_between"),
    expression[NextDay]("next_day"),
    expression[CurrentTimestamp]("now"),
    expression[Quarter]("quarter"),
    expression[Second]("second"),
    expression[ParseToTimestamp]("to_timestamp"),
    expression[ParseToDate]("to_date"),
    expression[ToUnixTimestamp]("to_unix_timestamp"),
    expression[ToUTCTimestamp]("to_utc_timestamp"),
    expression[TruncDate]("trunc"),
    expression[TruncTimestamp]("date_trunc"),
    expression[UnixTimestamp]("unix_timestamp"),
    expression[DayOfWeek]("dayofweek"),
    expression[WeekDay]("weekday"),
    expression[WeekOfYear]("weekofyear"),
    expression[Year]("year"),
    expression[TimeWindow]("window"),

    // collection functions
    expression[CreateArray]("array"),
    expression[ArrayContains]("array_contains"),
    expression[ArraysOverlap]("arrays_overlap"),
    expression[ArrayIntersect]("array_intersect"),
    expression[ArrayJoin]("array_join"),
    expression[ArrayPosition]("array_position"),
    expression[ArrayAllPositions]("array_allpositions"),
    expression[ArraySort]("array_sort"),
    expression[ArrayExcept]("array_except"),
    expression[ArrayUnion]("array_union"),
    expression[CreateMap]("map"),
    expression[CreateNamedStruct]("named_struct"),
    expression[ElementAt]("element_at"),
    expression[MapFromArrays]("map_from_arrays"),
    expression[MapKeys]("map_keys"),
    expression[MapValues]("map_values"),
    expression[MapEntries]("map_entries"),
    expression[MapFromEntries]("map_from_entries"),
    expression[MapConcat]("map_concat"),
    expression[Size]("size"),
    expression[Slice]("slice"),
    expression[Size]("cardinality"),
    expression[ArraysZip]("arrays_zip"),
    expression[SortArray]("sort_array"),
<<<<<<< HEAD
    expression[ArraySelect]("array_select"),
=======
    expression[Shuffle]("shuffle"),
>>>>>>> 4a0605e7
    expression[ArrayMin]("array_min"),
    expression[ArrayMax]("array_max"),
    expression[Reverse]("reverse"),
    expression[Concat]("concat"),
    expression[Flatten]("flatten"),
    expression[Sequence]("sequence"),
    expression[ArrayRepeat]("array_repeat"),
    expression[ArrayRemove]("array_remove"),
    expression[ArrayDistinct]("array_distinct"),
    expression[ArrayTransform]("transform"),
    expression[MapFilter]("map_filter"),
    expression[ArrayFilter]("filter"),
    expression[ArrayExists]("exists"),
    expression[ArrayAggregate]("aggregate"),
    expression[TransformValues]("transform_values"),
    expression[TransformKeys]("transform_keys"),
    expression[MapZipWith]("map_zip_with"),
    expression[ZipWith]("zip_with"),

    CreateStruct.registryEntry,

    // misc functions
    expression[AssertTrue]("assert_true"),
    expression[Crc32]("crc32"),
    expression[Md5]("md5"),
    expression[Uuid]("uuid"),
    expression[Murmur3Hash]("hash"),
    expression[Sha1]("sha"),
    expression[Sha1]("sha1"),
    expression[Sha2]("sha2"),
    expression[SparkPartitionID]("spark_partition_id"),
    expression[InputFileName]("input_file_name"),
    expression[InputFileBlockStart]("input_file_block_start"),
    expression[InputFileBlockLength]("input_file_block_length"),
    expression[MonotonicallyIncreasingID]("monotonically_increasing_id"),
    expression[CurrentDatabase]("current_database"),
    expression[CallMethodViaReflection]("reflect"),
    expression[CallMethodViaReflection]("java_method"),

    // grouping sets
    expression[Cube]("cube"),
    expression[Rollup]("rollup"),
    expression[Grouping]("grouping"),
    expression[GroupingID]("grouping_id"),

    // window functions
    expression[Lead]("lead"),
    expression[Lag]("lag"),
    expression[RowNumber]("row_number"),
    expression[CumeDist]("cume_dist"),
    expression[NTile]("ntile"),
    expression[Rank]("rank"),
    expression[DenseRank]("dense_rank"),
    expression[PercentRank]("percent_rank"),

    // predicates
    expression[And]("and"),
    expression[In]("in"),
    expression[Not]("not"),
    expression[Or]("or"),

    // comparison operators
    expression[EqualNullSafe]("<=>"),
    expression[EqualTo]("="),
    expression[EqualTo]("=="),
    expression[GreaterThan](">"),
    expression[GreaterThanOrEqual](">="),
    expression[LessThan]("<"),
    expression[LessThanOrEqual]("<="),
    expression[Not]("!"),

    // bitwise
    expression[BitwiseAnd]("&"),
    expression[BitwiseNot]("~"),
    expression[BitwiseOr]("|"),
    expression[BitwiseXor]("^"),

    // json
    expression[StructsToJson]("to_json"),
    expression[JsonToStructs]("from_json"),
    expression[SchemaOfJson]("schema_of_json"),

    // cast
    expression[Cast]("cast"),
    // Cast aliases (SPARK-16730)
    castAlias("boolean", BooleanType),
    castAlias("tinyint", ByteType),
    castAlias("smallint", ShortType),
    castAlias("int", IntegerType),
    castAlias("bigint", LongType),
    castAlias("float", FloatType),
    castAlias("double", DoubleType),
    castAlias("decimal", DecimalType.USER_DEFAULT),
    castAlias("date", DateType),
    castAlias("timestamp", TimestampType),
    castAlias("binary", BinaryType),
    castAlias("string", StringType)
  )

  val builtin: SimpleFunctionRegistry = {
    val fr = new SimpleFunctionRegistry
    expressions.foreach {
      case (name, (info, builder)) => fr.registerFunction(FunctionIdentifier(name), info, builder)
    }
    fr
  }

  val functionSet: Set[FunctionIdentifier] = builtin.listFunction().toSet

  /** See usage above. */
  private def expression[T <: Expression](name: String)
      (implicit tag: ClassTag[T]): (String, (ExpressionInfo, FunctionBuilder)) = {

    // For `RuntimeReplaceable`, skip the constructor with most arguments, which is the main
    // constructor and contains non-parameter `child` and should not be used as function builder.
    val constructors = if (classOf[RuntimeReplaceable].isAssignableFrom(tag.runtimeClass)) {
      val all = tag.runtimeClass.getConstructors
      val maxNumArgs = all.map(_.getParameterCount).max
      all.filterNot(_.getParameterCount == maxNumArgs)
    } else {
      tag.runtimeClass.getConstructors
    }
    // See if we can find a constructor that accepts Seq[Expression]
    val varargCtor = constructors.find(_.getParameterTypes.toSeq == Seq(classOf[Seq[_]]))
    val builder = (expressions: Seq[Expression]) => {
      if (varargCtor.isDefined) {
        // If there is an apply method that accepts Seq[Expression], use that one.
        Try(varargCtor.get.newInstance(expressions).asInstanceOf[Expression]) match {
          case Success(e) => e
          case Failure(e) =>
            // the exception is an invocation exception. To get a meaningful message, we need the
            // cause.
            throw new AnalysisException(e.getCause.getMessage)
        }
      } else {
        // Otherwise, find a constructor method that matches the number of arguments, and use that.
        val params = Seq.fill(expressions.size)(classOf[Expression])
        val f = constructors.find(_.getParameterTypes.toSeq == params).getOrElse {
          val validParametersCount = constructors
            .filter(_.getParameterTypes.forall(_ == classOf[Expression]))
            .map(_.getParameterCount).distinct.sorted
          val expectedNumberOfParameters = if (validParametersCount.length == 1) {
            validParametersCount.head.toString
          } else {
            validParametersCount.init.mkString("one of ", ", ", " and ") +
              validParametersCount.last
          }
          throw new AnalysisException(s"Invalid number of arguments for function $name. " +
            s"Expected: $expectedNumberOfParameters; Found: ${params.length}")
        }
        Try(f.newInstance(expressions : _*).asInstanceOf[Expression]) match {
          case Success(e) => e
          case Failure(e) =>
            // the exception is an invocation exception. To get a meaningful message, we need the
            // cause.
            throw new AnalysisException(e.getCause.getMessage)
        }
      }
    }

    (name, (expressionInfo[T](name), builder))
  }

  /**
   * Creates a function registry lookup entry for cast aliases (SPARK-16730).
   * For example, if name is "int", and dataType is IntegerType, this means int(x) would become
   * an alias for cast(x as IntegerType).
   * See usage above.
   */
  private def castAlias(
      name: String,
      dataType: DataType): (String, (ExpressionInfo, FunctionBuilder)) = {
    val builder = (args: Seq[Expression]) => {
      if (args.size != 1) {
        throw new AnalysisException(s"Function $name accepts only one argument")
      }
      Cast(args.head, dataType)
    }
    val clazz = scala.reflect.classTag[Cast].runtimeClass
    val usage = "_FUNC_(expr) - Casts the value `expr` to the target data type `_FUNC_`."
    val expressionInfo =
      new ExpressionInfo(clazz.getCanonicalName, null, name, usage, "", "", "", "")
    (name, (expressionInfo, builder))
  }

  /**
   * Creates an [[ExpressionInfo]] for the function as defined by expression T using the given name.
   */
  private def expressionInfo[T <: Expression : ClassTag](name: String): ExpressionInfo = {
    val clazz = scala.reflect.classTag[T].runtimeClass
    val df = clazz.getAnnotation(classOf[ExpressionDescription])
    if (df != null) {
      if (df.extended().isEmpty) {
        new ExpressionInfo(
          clazz.getCanonicalName,
          null,
          name,
          df.usage(),
          df.arguments(),
          df.examples(),
          df.note(),
          df.since())
      } else {
        // This exists for the backward compatibility with old `ExpressionDescription`s defining
        // the extended description in `extended()`.
        new ExpressionInfo(clazz.getCanonicalName, null, name, df.usage(), df.extended())
      }
    } else {
      new ExpressionInfo(clazz.getCanonicalName, name)
    }
  }

  private def expressionGeneratorOuter[T <: Generator : ClassTag](name: String)
    : (String, (ExpressionInfo, FunctionBuilder)) = {
    val (_, (info, generatorBuilder)) = expression[T](name)
    val outerBuilder = (args: Seq[Expression]) => {
      GeneratorOuter(generatorBuilder(args).asInstanceOf[Generator])
    }
    (name, (info, outerBuilder))
  }
}<|MERGE_RESOLUTION|>--- conflicted
+++ resolved
@@ -432,11 +432,7 @@
     expression[Size]("cardinality"),
     expression[ArraysZip]("arrays_zip"),
     expression[SortArray]("sort_array"),
-<<<<<<< HEAD
-    expression[ArraySelect]("array_select"),
-=======
     expression[Shuffle]("shuffle"),
->>>>>>> 4a0605e7
     expression[ArrayMin]("array_min"),
     expression[ArrayMax]("array_max"),
     expression[Reverse]("reverse"),
