--- conflicted
+++ resolved
@@ -1912,125 +1912,6 @@
  * are out of bounds. An exception is thrown otherwise.
  *
  * @note The indexes are 1 based.
-<<<<<<< HEAD
- */
-@ExpressionDescription(
-  usage = """
-    _FUNC_(array, indexes[, ignoreOutOfBounds]) - Selects elements from the given array
-      using indexes from the second array. If ignoreOutOfBounds is true, null values
-      are returned for such elements. Otherwise, an exception is thrown.""",
-  examples = """
-    Examples:
-      > SELECT _FUNC_(array('hello', 'world'), array(1));
-       hello
-      > SELECT _FUNC_(array('hello', null ,'world'), array(1, 3));
-       hello world
-      > SELECT _FUNC_(array('hello', null ,'world'), array(4), false);
-       -- exception is thrown
-  """, since = "3.0.0")
-case class ArraySelect(
-                      array: Expression,
-                      indexes: Expression,
-                      ignoreOutOfBounds: Boolean) extends Expression with ExpectsInputTypes {
-
-  def this(array: Expression, indexes: Expression) = this(array, indexes, false)
-
-  override def inputTypes: Seq[AbstractDataType] = Seq(ArrayType, ArrayType(IntegerType))
-
-  override def children: Seq[Expression] = Seq(array, indexes)
-
-  override def nullable: Boolean = children.exists(_.nullable)
-
-  override def foldable: Boolean = children.forall(_.foldable)
-
-  val valueBuffer = scala.collection.mutable.ArrayBuffer.empty[Any]
-
-  override def eval(input: InternalRow): Any = {
-    val arrayEval = array.eval(input)
-    if (arrayEval == null) return null
-    val indexesEval = indexes.eval(input)
-    if (indexesEval == null) return null
-
-    val ids = indexesEval.asInstanceOf[ArrayData]
-    val arr = arrayEval.asInstanceOf[ArrayData]
-    val dt = array.dataType
-
-    val numIds = ids.numElements()
-    val arrln = arrayEval.asInstanceOf[ArrayData].numElements()
-
-    valueBuffer.clear()
-
-    for(i <- 0 until numIds) {
-      val id = ids.getInt(i) - 1
-      if (id < arrln) {
-        valueBuffer += arr.get(i, dt)
-      } else if (!ignoreOutOfBounds) {
-        throw new RuntimeException(s"Array selection failed: index $i is larger " +
-          s"than array length $arrln.")
-      } else {
-
-      }
-    }
-
-    new GenericArrayData(valueBuffer.toArray)
-  }
-
-  override protected def doGenCode(ctx: CodegenContext, ev: ExprCode): ExprCode = {
-    val arrayName = ctx.freshName("arrayObject")
-
-    val etstr = if (CodeGenerator.isPrimitiveType(elementType)) {
-      CodeGenerator.boxedType(elementType)
-    } else { elementType.typeName }
-
-    val arCode = array.genCode(ctx)
-    val indCode = indexes.genCode(ctx)
-    val arval = arCode.value
-    val indval = indCode.value
-
-    val listClss = classOf[util.ArrayList[Object]].getName + "<" + etstr + ">"
-    val arrayListName = ctx.addMutableState(listClss, "buffer",
-      v => s"$v = new $listClss();", forceInline = true)
-    val genericArrayClass = classOf[GenericArrayData].getName
-    val ind = ctx.freshName("ind")
-    val i = ctx.freshName("i")
-
-    val outOfBoundsCode = if (ignoreOutOfBounds) s"$arrayListName.add(null);"
-    else "throw new RuntimeException(\"Array selection failed: index \"+" + ind + "+\" is larger " +
-      "than array length \"+" + arval + ".numElements()+\".\");"
-
-    val c = code"""
-        |${arCode.code}
-        |${indCode.code}
-        |${arrayListName}.clear();
-        |int $ind = 0;
-        |if(!${arCode.isNull} && !${indCode.isNull}) {
-        |  for(int $i = 0; $i < $indval.numElements(); $i ++) {
-        |    $ind = $indval.getInt($i) - 1;
-        |    if ($arval.numElements() > $ind) {
-        |      $arrayListName.add(${CodeGenerator.getValue(arval, elementType, ind)});
-        |    } else {
-        |      $outOfBoundsCode
-        |    }
-        |  }
-        |}
-        |final ArrayData $arrayName = new $genericArrayClass($arrayListName);
-        """
-
-    ev.copy(code = c,
-      value = JavaCode.variable(arrayName, dataType),
-      isNull = FalseLiteral)
-  }
-
-  override def dataType: ArrayType = array.dataType.asInstanceOf[ArrayType]
-  @transient lazy val elementType = dataType.elementType
-
-  override def prettyName: String = "array_select"
-}
-
-/**
- * Returns the minimum value in the array.
-=======
->>>>>>> 4a0605e7
  */
 @ExpressionDescription(
   usage = """
