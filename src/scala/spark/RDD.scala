package spark

import java.util.concurrent.atomic.AtomicLong
import java.util.HashSet
import java.util.Random

import scala.collection.mutable.ArrayBuffer
import scala.collection.mutable.Map
import scala.collection.mutable.HashMap

<<<<<<< HEAD
=======
import SparkContext._

>>>>>>> f8ea98d9
import mesos._


@serializable
<<<<<<< HEAD
abstract class RDD[T: ClassManifest](
    @transient sc: SparkContext) {
=======
abstract class RDD[T: ClassManifest](@transient sc: SparkContext) {
>>>>>>> f8ea98d9
  def splits: Array[Split]
  def iterator(split: Split): Iterator[T]
  def preferredLocations(split: Split): Seq[String]

  def taskStarted(split: Split, slot: SlaveOffer) {}

  def sparkContext = sc

  def map[U: ClassManifest](f: T => U) = new MappedRDD(this, sc.clean(f))
  def filter(f: T => Boolean) = new FilteredRDD(this, sc.clean(f))
  def aggregateSplit() = new SplitRDD(this)
  def cache() = new CachedRDD(this)

  def sample(withReplacement: Boolean, frac: Double, seed: Int) =
    new SampledRDD(this, withReplacement, frac, seed)

  def flatMap[U: ClassManifest](f: T => Traversable[U]) =
    new FlatMappedRDD(this, sc.clean(f))

  def foreach(f: T => Unit) {
    val cleanF = sc.clean(f)
    val tasks = splits.map(s => new ForeachTask(this, s, cleanF)).toArray
    sc.runTaskObjects(tasks)
  }

  def collect(): Array[T] = {
    val tasks = splits.map(s => new CollectTask(this, s))
    val results = sc.runTaskObjects(tasks)
    Array.concat(results: _*)
  }

  def toArray(): Array[T] = collect()

  def reduce(f: (T, T) => T): T = {
    val cleanF = sc.clean(f)
    val tasks = splits.map(s => new ReduceTask(this, s, f))
    val results = new ArrayBuffer[T]
    for (option <- sc.runTaskObjects(tasks); elem <- option)
      results += elem
    if (results.size == 0)
      throw new UnsupportedOperationException("empty collection")
    else
      return results.reduceLeft(f)
  }

  def take(num: Int): Array[T] = {
    if (num == 0)
      return new Array[T](0)
    val buf = new ArrayBuffer[T]
    for (split <- splits; elem <- iterator(split)) {
      buf += elem
      if (buf.length == num)
        return buf.toArray
    }
    return buf.toArray
  }

  def first: T = take(1) match {
    case Array(t) => t
    case _ => throw new UnsupportedOperationException("empty collection")
  }

  def count(): Long = {
    try { 
      map(x => 1L).reduce(_+_) 
    } catch { 
      case e: UnsupportedOperationException => 0L // No elements in RDD
    }
  }

  def union(other: RDD[T]) = new UnionRDD(sc, Array(this, other))

  def ++(other: RDD[T]) = this.union(other)

  def splitRdd() = new SplitRDD(this)

<<<<<<< HEAD
  def union(other: RDD[T]) = new UnionRDD(sc, this, other)
  def cartesian[U: ClassManifest](other: RDD[U]) = new CartesianRDD(sc, this, other)

  def ++(other: RDD[T]) = this.union(other)

=======
  def cartesian[U: ClassManifest](other: RDD[U]) =
    new CartesianRDD(sc, this, other)

  def groupBy[K](func: T => K, numSplits: Int): RDD[(K, Seq[T])] =
    this.map(t => (func(t), t)).groupByKey(numSplits)

  def groupBy[K](func: T => K): RDD[(K, Seq[T])] =
    groupBy[K](func, sc.numCores)
>>>>>>> f8ea98d9
}

@serializable
abstract class RDDTask[U: ClassManifest, T: ClassManifest](
  val rdd: RDD[T], val split: Split)
extends Task[U] {
  override def preferredLocations() = rdd.preferredLocations(split)
  override def markStarted(slot: SlaveOffer) { rdd.taskStarted(split, slot) }
}

class ForeachTask[T: ClassManifest](
  rdd: RDD[T], split: Split, func: T => Unit)
extends RDDTask[Unit, T](rdd, split) with Logging {
  override def run() {
    logInfo("Processing " + split)
    rdd.iterator(split).foreach(func)
  }
}

class CollectTask[T](
  rdd: RDD[T], split: Split)(implicit m: ClassManifest[T])
extends RDDTask[Array[T], T](rdd, split) with Logging {
  override def run(): Array[T] = {
    logInfo("Processing " + split)
    rdd.iterator(split).toArray(m)
  }
}

class ReduceTask[T: ClassManifest](
  rdd: RDD[T], split: Split, f: (T, T) => T)
extends RDDTask[Option[T], T](rdd, split) with Logging {
  override def run(): Option[T] = {
    logInfo("Processing " + split)
    val iter = rdd.iterator(split)
    if (iter.hasNext)
      Some(iter.reduceLeft(f))
    else
      None
  }
}

class MappedRDD[U: ClassManifest, T: ClassManifest](
<<<<<<< HEAD
  prev: RDD[T], f: T => U) 
=======
  prev: RDD[T], f: T => U)
>>>>>>> f8ea98d9
extends RDD[U](prev.sparkContext) {
  override def splits = prev.splits
  override def preferredLocations(split: Split) = prev.preferredLocations(split)
  override def iterator(split: Split) = prev.iterator(split).map(f)
  override def taskStarted(split: Split, slot: SlaveOffer) = prev.taskStarted(split, slot)
}

class FilteredRDD[T: ClassManifest](
<<<<<<< HEAD
  prev: RDD[T], f: T => Boolean) 
=======
  prev: RDD[T], f: T => Boolean)
>>>>>>> f8ea98d9
extends RDD[T](prev.sparkContext) {
  override def splits = prev.splits
  override def preferredLocations(split: Split) = prev.preferredLocations(split)
  override def iterator(split: Split) = prev.iterator(split).filter(f)
  override def taskStarted(split: Split, slot: SlaveOffer) = prev.taskStarted(split, slot)
}

class FlatMappedRDD[U: ClassManifest, T: ClassManifest](
<<<<<<< HEAD
  prev: RDD[T], f: T => Traversable[U]) 
=======
  prev: RDD[T], f: T => Traversable[U])
>>>>>>> f8ea98d9
extends RDD[U](prev.sparkContext) {
  override def splits = prev.splits
  override def preferredLocations(split: Split) = prev.preferredLocations(split)
  override def iterator(split: Split) =
    prev.iterator(split).toStream.flatMap(f).iterator
  override def taskStarted(split: Split, slot: SlaveOffer) = prev.taskStarted(split, slot)
}

<<<<<<< HEAD
class SplitRDD[T: ClassManifest](prev: RDD[T]) 
=======
class SplitRDD[T: ClassManifest](prev: RDD[T])
>>>>>>> f8ea98d9
extends RDD[Array[T]](prev.sparkContext) {
  override def splits = prev.splits
  override def preferredLocations(split: Split) = prev.preferredLocations(split)
  override def iterator(split: Split) = Iterator.fromArray(Array(prev.iterator(split).toArray))
  override def taskStarted(split: Split, slot: SlaveOffer) = prev.taskStarted(split, slot)
}


@serializable class SeededSplit(val prev: Split, val seed: Int) extends Split {
  override def getId() =
    "SeededSplit(" + prev.getId() + ", seed " + seed + ")"
}

class SampledRDD[T: ClassManifest](
<<<<<<< HEAD
  prev: RDD[T], withReplacement: Boolean, frac: Double, seed: Int) 
extends RDD[T](prev.sparkContext) {
  
=======
  prev: RDD[T], withReplacement: Boolean, frac: Double, seed: Int)
extends RDD[T](prev.sparkContext) {

>>>>>>> f8ea98d9
  @transient val splits_ = { val rg = new Random(seed); prev.splits.map(x => new SeededSplit(x, rg.nextInt)) }

  override def splits = splits_.asInstanceOf[Array[Split]]

  override def preferredLocations(split: Split) = prev.preferredLocations(split.asInstanceOf[SeededSplit].prev)

<<<<<<< HEAD
  override def iterator(splitIn: Split) = { 
=======
  override def iterator(splitIn: Split) = {
>>>>>>> f8ea98d9
    val split = splitIn.asInstanceOf[SeededSplit]
    val rg = new Random(split.seed);
    // Sampling with replacement (TODO: use reservoir sampling to make this more efficient?)
    if (withReplacement) {
      val oldData = prev.iterator(split.prev).toArray
      val sampleSize = (oldData.size * frac).ceil.toInt
      val sampledData = for (i <- 1 to sampleSize) yield oldData(rg.nextInt(oldData.size)) // all of oldData's indices are candidates, even if sampleSize < oldData.size
      sampledData.iterator
    }
    // Sampling without replacement
    else {
      prev.iterator(split.prev).filter(x => (rg.nextDouble <= frac))
    }
  }

  override def taskStarted(split: Split, slot: SlaveOffer) = prev.taskStarted(split.asInstanceOf[SeededSplit].prev, slot)
}


class CachedRDD[T](
  prev: RDD[T])(implicit m: ClassManifest[T])
extends RDD[T](prev.sparkContext) with Logging {
  val id = CachedRDD.newId()
  @transient val cacheLocs = Map[Split, List[String]]()

  override def splits = prev.splits

  override def preferredLocations(split: Split) = {
    if (cacheLocs.contains(split))
      cacheLocs(split)
    else
      prev.preferredLocations(split)
  }

  override def iterator(split: Split): Iterator[T] = {
    val key = id + "::" + split.getId()
    logInfo("CachedRDD split key is " + key)
    val cache = CachedRDD.cache
    val loading = CachedRDD.loading
    val cachedVal = cache.get(key)
    if (cachedVal != null) {
      // Split is in cache, so just return its values
      return Iterator.fromArray(cachedVal.asInstanceOf[Array[T]])
    } else {
      // Mark the split as loading (unless someone else marks it first)
      loading.synchronized {
        if (loading.contains(key)) {
          while (loading.contains(key)) {
            try {loading.wait()} catch {case _ =>}
          }
          return Iterator.fromArray(cache.get(key).asInstanceOf[Array[T]])
        } else {
          loading.add(key)
        }
      }
      // If we got here, we have to load the split
      logInfo("Loading and caching " + split)
      val array = prev.iterator(split).toArray(m)
      cache.put(key, array)
      loading.synchronized {
        loading.remove(key)
        loading.notifyAll()
      }
      return Iterator.fromArray(array)
    }
  }

  override def taskStarted(split: Split, slot: SlaveOffer) {
    val oldList = cacheLocs.getOrElse(split, Nil)
    val host = slot.getHost
    if (!oldList.contains(host))
      cacheLocs(split) = host :: oldList
  }
}

private object CachedRDD {
  val nextId = new AtomicLong(0) // Generates IDs for cached RDDs (on master)
  def newId() = nextId.getAndIncrement()

  // Stores map results for various splits locally (on workers)
  val cache = Cache.newKeySpace()

  // Remembers which splits are currently being loaded (on workers)
  val loading = new HashSet[String]
}

@serializable
<<<<<<< HEAD
abstract class UnionSplit[T: ClassManifest] extends Split {
  def iterator(): Iterator[T]
  def preferredLocations(): Seq[String]
  def getId(): String
}

@serializable
class UnionSplitImpl[T: ClassManifest](
  rdd: RDD[T], split: Split)
extends UnionSplit[T] {
  override def iterator() = rdd.iterator(split)
  override def preferredLocations() = rdd.preferredLocations(split)
  override def getId() =
    "UnionSplitImpl(" + split.getId() + ")"
}

@serializable
class UnionRDD[T: ClassManifest](
  sc: SparkContext, rdd1: RDD[T], rdd2: RDD[T])
extends RDD[T](sc) {
=======
class UnionSplit[T: ClassManifest](rdd: RDD[T], split: Split)
extends Split {
  def iterator() = rdd.iterator(split)
  def preferredLocations() = rdd.preferredLocations(split)
  override def getId() = "UnionSplit(" + split.getId() + ")"
}

@serializable
class UnionRDD[T: ClassManifest](sc: SparkContext, rdds: Seq[RDD[T]])
extends RDD[T](sc) {
  @transient val splits_ : Array[Split] = {
    val splits: Seq[Split] =
      for (rdd <- rdds; split <- rdd.splits)
        yield new UnionSplit(rdd, split)
    splits.toArray
  }

  override def splits = splits_

  override def iterator(s: Split): Iterator[T] =
    s.asInstanceOf[UnionSplit[T]].iterator()

  override def preferredLocations(s: Split): Seq[String] =
    s.asInstanceOf[UnionSplit[T]].preferredLocations()
}

@serializable class CartesianSplit(val s1: Split, val s2: Split) extends Split {
  override def getId() =
    "CartesianSplit(" + s1.getId() + ", " + s2.getId() + ")"
}

@serializable
class CartesianRDD[T: ClassManifest, U:ClassManifest](
  sc: SparkContext, rdd1: RDD[T], rdd2: RDD[U])
extends RDD[Pair[T, U]](sc) {
  @transient val splits_ = {
    // create the cross product split
    rdd2.splits.map(y => rdd1.splits.map(x => new CartesianSplit(x, y))).flatten
  }

  override def splits = splits_.asInstanceOf[Array[Split]]
>>>>>>> f8ea98d9

  override def preferredLocations(split: Split) = {
    val currSplit = split.asInstanceOf[CartesianSplit]
    rdd1.preferredLocations(currSplit.s1) ++ rdd2.preferredLocations(currSplit.s2)
  }

<<<<<<< HEAD
  override def splits = splits_.asInstanceOf[Array[Split]]

  override def iterator(s: Split): Iterator[T] = s.asInstanceOf[UnionSplit[T]].iterator()

  override def preferredLocations(s: Split): Seq[String] = 
    s.asInstanceOf[UnionSplit[T]].preferredLocations()
}

@serializable class CartesianSplit(val s1: Split, val s2: Split) extends Split {
  override def getId() =
    "CartesianSplit(" + s1.getId() + ", " + s2.getId() + ")"
}

@serializable
class CartesianRDD[T: ClassManifest, U:ClassManifest](
  sc: SparkContext, rdd1: RDD[T], rdd2: RDD[U])
extends RDD[Pair[T, U]](sc) {
  @transient val splits_ = {
    // create the cross product split
    rdd2.splits.map(y => rdd1.splits.map(x => new CartesianSplit(x, y))).flatten
  }

  override def splits = splits_.asInstanceOf[Array[Split]]

  override def preferredLocations(split: Split) = {
    val currSplit = split.asInstanceOf[CartesianSplit]
    rdd1.preferredLocations(currSplit.s1) ++ rdd2.preferredLocations(currSplit.s2)
  }

  override def iterator(split: Split) = {
    val currSplit = split.asInstanceOf[CartesianSplit]
    for (x <- rdd1.iterator(currSplit.s1); y <- rdd2.iterator(currSplit.s2)) yield (x, y)
  }

  override def taskStarted(split: Split, slot: SlaveOffer) = {
    val currSplit = split.asInstanceOf[CartesianSplit]
    rdd1.taskStarted(currSplit.s1, slot)
    rdd2.taskStarted(currSplit.s2, slot)
  }
}

@serializable class PairRDDExtras[K, V](rdd: RDD[(K, V)]) {
  def reduceByKey(func: (V, V) => V): Map[K, V] = {
    def mergeMaps(m1: HashMap[K, V], m2: HashMap[K, V]): HashMap[K, V] = {
      for ((k, v) <- m2) {
        m1.get(k) match {
          case None => m1(k) = v
          case Some(w) => m1(k) = func(w, v)
        }
      }
      return m1
    }
    rdd.map(pair => HashMap(pair)).reduce(mergeMaps)
  }
=======
  override def iterator(split: Split) = {
    val currSplit = split.asInstanceOf[CartesianSplit]
    for (x <- rdd1.iterator(currSplit.s1); y <- rdd2.iterator(currSplit.s2)) yield (x, y)
  }

  override def taskStarted(split: Split, slot: SlaveOffer) = {
    val currSplit = split.asInstanceOf[CartesianSplit]
    rdd1.taskStarted(currSplit.s1, slot)
    rdd2.taskStarted(currSplit.s2, slot)
  }
}

@serializable class PairRDDExtras[K, V](self: RDD[(K, V)]) {
  def reduceByKeyToDriver(func: (V, V) => V): Map[K, V] = {
    def mergeMaps(m1: HashMap[K, V], m2: HashMap[K, V]): HashMap[K, V] = {
      for ((k, v) <- m2) {
        m1.get(k) match {
          case None => m1(k) = v
          case Some(w) => m1(k) = func(w, v)
        }
      }
      return m1
    }
    self.map(pair => HashMap(pair)).reduce(mergeMaps)
  }

  def combineByKey[C](createCombiner: V => C,
                      mergeValue: (C, V) => C,
                      mergeCombiners: (C, C) => C,
                      numSplits: Int)
  : RDD[(K, C)] =
  {
    val shufClass = Class.forName(System.getProperty(
      "spark.shuffle.class", "spark.DfsShuffle"))
    val shuf = shufClass.newInstance().asInstanceOf[Shuffle[K, V, C]]
    shuf.compute(self, numSplits, createCombiner, mergeValue, mergeCombiners)
  }

  def reduceByKey(func: (V, V) => V, numSplits: Int): RDD[(K, V)] = {
    combineByKey[V]((v: V) => v, func, func, numSplits)
  }

  def groupByKey(numSplits: Int): RDD[(K, Seq[V])] = {
    def createCombiner(v: V) = ArrayBuffer(v)
    def mergeValue(buf: ArrayBuffer[V], v: V) = buf += v
    def mergeCombiners(b1: ArrayBuffer[V], b2: ArrayBuffer[V]) = b1 ++= b2
    val bufs = combineByKey[ArrayBuffer[V]](
      createCombiner _, mergeValue _, mergeCombiners _, numSplits)
    bufs.asInstanceOf[RDD[(K, Seq[V])]]
  }

  def join[W](other: RDD[(K, W)], numSplits: Int): RDD[(K, (V, W))] = {
    val vs: RDD[(K, Either[V, W])] = self.map { case (k, v) => (k, Left(v)) }
    val ws: RDD[(K, Either[V, W])] = other.map { case (k, w) => (k, Right(w)) }
    (vs ++ ws).groupByKey(numSplits).flatMap {
      case (k, seq) => {
        val vbuf = new ArrayBuffer[V]
        val wbuf = new ArrayBuffer[W]
        seq.foreach(_ match {
          case Left(v) => vbuf += v
          case Right(w) => wbuf += w
        })
        for (v <- vbuf; w <- wbuf) yield (k, (v, w))
      }
    }
  }

  def combineByKey[C](createCombiner: V => C,
                      mergeValue: (C, V) => C,
                      mergeCombiners: (C, C) => C)
  : RDD[(K, C)] = {
    combineByKey(createCombiner, mergeValue, mergeCombiners, numCores)
  }

  def reduceByKey(func: (V, V) => V): RDD[(K, V)] = {
    reduceByKey(func, numCores)
  }

  def groupByKey(): RDD[(K, Seq[V])] = {
    groupByKey(numCores)
  }

  def join[W](other: RDD[(K, W)]): RDD[(K, (V, W))] = {
    join(other, numCores)
  }

  def numCores = self.sparkContext.numCores

  def collectAsMap(): Map[K, V] = HashMap(self.collect(): _*)
>>>>>>> f8ea98d9
}<|MERGE_RESOLUTION|>--- conflicted
+++ resolved
@@ -8,21 +8,13 @@
 import scala.collection.mutable.Map
 import scala.collection.mutable.HashMap
 
-<<<<<<< HEAD
-=======
 import SparkContext._
 
->>>>>>> f8ea98d9
 import mesos._
 
 
 @serializable
-<<<<<<< HEAD
-abstract class RDD[T: ClassManifest](
-    @transient sc: SparkContext) {
-=======
 abstract class RDD[T: ClassManifest](@transient sc: SparkContext) {
->>>>>>> f8ea98d9
   def splits: Array[Split]
   def iterator(split: Split): Iterator[T]
   def preferredLocations(split: Split): Seq[String]
@@ -33,7 +25,6 @@
 
   def map[U: ClassManifest](f: T => U) = new MappedRDD(this, sc.clean(f))
   def filter(f: T => Boolean) = new FilteredRDD(this, sc.clean(f))
-  def aggregateSplit() = new SplitRDD(this)
   def cache() = new CachedRDD(this)
 
   def sample(withReplacement: Boolean, frac: Double, seed: Int) =
@@ -99,13 +90,6 @@
 
   def splitRdd() = new SplitRDD(this)
 
-<<<<<<< HEAD
-  def union(other: RDD[T]) = new UnionRDD(sc, this, other)
-  def cartesian[U: ClassManifest](other: RDD[U]) = new CartesianRDD(sc, this, other)
-
-  def ++(other: RDD[T]) = this.union(other)
-
-=======
   def cartesian[U: ClassManifest](other: RDD[U]) =
     new CartesianRDD(sc, this, other)
 
@@ -114,7 +98,6 @@
 
   def groupBy[K](func: T => K): RDD[(K, Seq[T])] =
     groupBy[K](func, sc.numCores)
->>>>>>> f8ea98d9
 }
 
 @serializable
@@ -157,11 +140,7 @@
 }
 
 class MappedRDD[U: ClassManifest, T: ClassManifest](
-<<<<<<< HEAD
-  prev: RDD[T], f: T => U) 
-=======
   prev: RDD[T], f: T => U)
->>>>>>> f8ea98d9
 extends RDD[U](prev.sparkContext) {
   override def splits = prev.splits
   override def preferredLocations(split: Split) = prev.preferredLocations(split)
@@ -170,11 +149,7 @@
 }
 
 class FilteredRDD[T: ClassManifest](
-<<<<<<< HEAD
-  prev: RDD[T], f: T => Boolean) 
-=======
   prev: RDD[T], f: T => Boolean)
->>>>>>> f8ea98d9
 extends RDD[T](prev.sparkContext) {
   override def splits = prev.splits
   override def preferredLocations(split: Split) = prev.preferredLocations(split)
@@ -183,11 +158,7 @@
 }
 
 class FlatMappedRDD[U: ClassManifest, T: ClassManifest](
-<<<<<<< HEAD
-  prev: RDD[T], f: T => Traversable[U]) 
-=======
   prev: RDD[T], f: T => Traversable[U])
->>>>>>> f8ea98d9
 extends RDD[U](prev.sparkContext) {
   override def splits = prev.splits
   override def preferredLocations(split: Split) = prev.preferredLocations(split)
@@ -196,11 +167,7 @@
   override def taskStarted(split: Split, slot: SlaveOffer) = prev.taskStarted(split, slot)
 }
 
-<<<<<<< HEAD
-class SplitRDD[T: ClassManifest](prev: RDD[T]) 
-=======
 class SplitRDD[T: ClassManifest](prev: RDD[T])
->>>>>>> f8ea98d9
 extends RDD[Array[T]](prev.sparkContext) {
   override def splits = prev.splits
   override def preferredLocations(split: Split) = prev.preferredLocations(split)
@@ -215,26 +182,16 @@
 }
 
 class SampledRDD[T: ClassManifest](
-<<<<<<< HEAD
-  prev: RDD[T], withReplacement: Boolean, frac: Double, seed: Int) 
-extends RDD[T](prev.sparkContext) {
-  
-=======
   prev: RDD[T], withReplacement: Boolean, frac: Double, seed: Int)
 extends RDD[T](prev.sparkContext) {
 
->>>>>>> f8ea98d9
   @transient val splits_ = { val rg = new Random(seed); prev.splits.map(x => new SeededSplit(x, rg.nextInt)) }
 
   override def splits = splits_.asInstanceOf[Array[Split]]
 
   override def preferredLocations(split: Split) = prev.preferredLocations(split.asInstanceOf[SeededSplit].prev)
 
-<<<<<<< HEAD
-  override def iterator(splitIn: Split) = { 
-=======
   override def iterator(splitIn: Split) = {
->>>>>>> f8ea98d9
     val split = splitIn.asInstanceOf[SeededSplit]
     val rg = new Random(split.seed);
     // Sampling with replacement (TODO: use reservoir sampling to make this more efficient?)
@@ -322,28 +279,6 @@
 }
 
 @serializable
-<<<<<<< HEAD
-abstract class UnionSplit[T: ClassManifest] extends Split {
-  def iterator(): Iterator[T]
-  def preferredLocations(): Seq[String]
-  def getId(): String
-}
-
-@serializable
-class UnionSplitImpl[T: ClassManifest](
-  rdd: RDD[T], split: Split)
-extends UnionSplit[T] {
-  override def iterator() = rdd.iterator(split)
-  override def preferredLocations() = rdd.preferredLocations(split)
-  override def getId() =
-    "UnionSplitImpl(" + split.getId() + ")"
-}
-
-@serializable
-class UnionRDD[T: ClassManifest](
-  sc: SparkContext, rdd1: RDD[T], rdd2: RDD[T])
-extends RDD[T](sc) {
-=======
 class UnionSplit[T: ClassManifest](rdd: RDD[T], split: Split)
 extends Split {
   def iterator() = rdd.iterator(split)
@@ -385,69 +320,12 @@
   }
 
   override def splits = splits_.asInstanceOf[Array[Split]]
->>>>>>> f8ea98d9
 
   override def preferredLocations(split: Split) = {
     val currSplit = split.asInstanceOf[CartesianSplit]
     rdd1.preferredLocations(currSplit.s1) ++ rdd2.preferredLocations(currSplit.s2)
   }
 
-<<<<<<< HEAD
-  override def splits = splits_.asInstanceOf[Array[Split]]
-
-  override def iterator(s: Split): Iterator[T] = s.asInstanceOf[UnionSplit[T]].iterator()
-
-  override def preferredLocations(s: Split): Seq[String] = 
-    s.asInstanceOf[UnionSplit[T]].preferredLocations()
-}
-
-@serializable class CartesianSplit(val s1: Split, val s2: Split) extends Split {
-  override def getId() =
-    "CartesianSplit(" + s1.getId() + ", " + s2.getId() + ")"
-}
-
-@serializable
-class CartesianRDD[T: ClassManifest, U:ClassManifest](
-  sc: SparkContext, rdd1: RDD[T], rdd2: RDD[U])
-extends RDD[Pair[T, U]](sc) {
-  @transient val splits_ = {
-    // create the cross product split
-    rdd2.splits.map(y => rdd1.splits.map(x => new CartesianSplit(x, y))).flatten
-  }
-
-  override def splits = splits_.asInstanceOf[Array[Split]]
-
-  override def preferredLocations(split: Split) = {
-    val currSplit = split.asInstanceOf[CartesianSplit]
-    rdd1.preferredLocations(currSplit.s1) ++ rdd2.preferredLocations(currSplit.s2)
-  }
-
-  override def iterator(split: Split) = {
-    val currSplit = split.asInstanceOf[CartesianSplit]
-    for (x <- rdd1.iterator(currSplit.s1); y <- rdd2.iterator(currSplit.s2)) yield (x, y)
-  }
-
-  override def taskStarted(split: Split, slot: SlaveOffer) = {
-    val currSplit = split.asInstanceOf[CartesianSplit]
-    rdd1.taskStarted(currSplit.s1, slot)
-    rdd2.taskStarted(currSplit.s2, slot)
-  }
-}
-
-@serializable class PairRDDExtras[K, V](rdd: RDD[(K, V)]) {
-  def reduceByKey(func: (V, V) => V): Map[K, V] = {
-    def mergeMaps(m1: HashMap[K, V], m2: HashMap[K, V]): HashMap[K, V] = {
-      for ((k, v) <- m2) {
-        m1.get(k) match {
-          case None => m1(k) = v
-          case Some(w) => m1(k) = func(w, v)
-        }
-      }
-      return m1
-    }
-    rdd.map(pair => HashMap(pair)).reduce(mergeMaps)
-  }
-=======
   override def iterator(split: Split) = {
     val currSplit = split.asInstanceOf[CartesianSplit]
     for (x <- rdd1.iterator(currSplit.s1); y <- rdd2.iterator(currSplit.s2)) yield (x, y)
@@ -537,5 +415,4 @@
   def numCores = self.sparkContext.numCores
 
   def collectAsMap(): Map[K, V] = HashMap(self.collect(): _*)
->>>>>>> f8ea98d9
 }